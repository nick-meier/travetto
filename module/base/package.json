--- conflicted
+++ resolved
@@ -1,10 +1,6 @@
 {
   "name": "@encore/bootstrap",
-<<<<<<< HEAD
-  "version": "1.1.15",
-=======
   "version": "1.1.9",
->>>>>>> de75b171
   "description": "",
   "main": "src/lib/",
   "scripts": {},
