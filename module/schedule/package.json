{
  "author": "",
  "dependencies": {
    "@encore/base": "git+ssh://git@git.eaiti.com/encore2/base.git#v2.x.x",
    "@types/cron": "^1.2.1",
    "cron": "^1.2.1"
  },
  "description": "",
  "devDependencies": {
    "@encore/lifecycle": "file:./",
    "@encore/test": "git+ssh://git@git.eaiti.com/encore2/test.git#v2.x.x"
  },
  "license": "ISC",
  "main": "index.ts",
  "name": "@encore/schedule",
  "scripts": {
<<<<<<< HEAD
    "test": "./node_modules/@encore/test/mocha.js"
  }, 
  "version": "1.1.58"
=======
    "test": "./node_modules/@encore2/test/mocha.js"
  },
  "version": "2.0.10"
>>>>>>> 12c1afde
}<|MERGE_RESOLUTION|>--- conflicted
+++ resolved
@@ -14,13 +14,7 @@
   "main": "index.ts",
   "name": "@encore/schedule",
   "scripts": {
-<<<<<<< HEAD
-    "test": "./node_modules/@encore/test/mocha.js"
-  }, 
-  "version": "1.1.58"
-=======
     "test": "./node_modules/@encore2/test/mocha.js"
   },
   "version": "2.0.10"
->>>>>>> 12c1afde
 }